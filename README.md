--- conflicted
+++ resolved
@@ -1,9 +1,6 @@
 # Airplane Library
 
-<<<<<<< HEAD
 This Rust library is designed for easy and accurate airplane-related calculations, focusing on weight and balance, as well as visualization. The library provides functions to calculate center of gravity, moment arms, and weight distribution. Additionally, it includes tools for visualizing weight and balance envelopes and other key metrics, making it a comprehensive tool for pilots, engineers, and aviation enthusiasts. With a simple and intuitive API, this library simplifies complex aeronautical calculations and visualizations.
-=======
-This Rust library is designed for easy and accurate airplane-related calculations, focusing on weight and balance, as well as visualization. The library provides functions to calculate center of gravity, moment arms, and weight distribution, ensuring aircraft safety and compliance with regulations. Additionally, it includes tools for visualizing weight and balance envelopes and other key metrics, making it a comprehensive tool for pilots, engineers, and aviation enthusiasts. With a simple and intuitive API, this library simplifies complex aeronautical calculations and visualizations.
 
 ## Example
 ```rust
@@ -37,5 +34,4 @@
         },
     };
 }
-```
->>>>>>> eb785e27
+```